--- conflicted
+++ resolved
@@ -50,100 +50,29 @@
         <p class="text-gray-600 dark:text-gray-400 mt-1">Please sign in to continue</p>
       </div>
       
-<<<<<<< HEAD
-       <!-- Login form -->
-      <form id="login-form" class="space-y-4" novalidate>
-        <!-- Form error placeholder -->
-        <div id="form-error" class="hidden alert alert-danger" role="alert"></div>
-      
-        <div>
-          <label for="login-email" class="form-label">Email Address</label>
-          <input 
-            type="email" 
-            id="login-email" 
-            name="email"
-            autocomplete="email"
-            required 
-            class="form-input mobile-text-optimized" 
-            placeholder="you@example.com"
-          />
-          <div id="email-error" class="hidden mt-1 text-sm text-red-600 dark:text-red-400"></div>
-        </div>
-
-        <div>
-          <div class="flex items-center justify-between">
-            <label for="login-password" class="form-label">Password</label>
-            <a href="#" class="text-sm text-primary-600 dark:text-primary-400 hover:underline focus-ring rounded-sm">
-              Forgot password?
-            </a>
-          </div>
-          <div class="relative">
-=======
          <!-- Login form -->
         <form id="login-form" class="space-y-4" novalidate>
           <!-- Form error placeholder -->
           <div id="form-error" class="hidden alert alert-danger" role="alert"></div>
-          
-          <!-- Password reset message -->
-          <div id="password-reset-msg" class="hidden alert alert-info mb-4" role="alert">
-            Your account requires a password reset. Please click "Forgot password?" to reset your password.
-          </div>
         
           <div>
             <label for="login-email" class="form-label">Email Address</label>
->>>>>>> 07642182
             <input 
-              type="password" 
-              id="login-password" 
-              name="password"
-              autocomplete="current-password"
+              type="email" 
+              id="login-email" 
+              name="email"
+              autocomplete="email"
               required 
-              class="form-input mobile-text-optimized pr-10" 
-              placeholder="••••••••"
+              class="form-input mobile-text-optimized" 
+              placeholder="you@example.com"
             />
-            <button type="button" id="toggle-password" class="absolute inset-y-0 right-0 flex items-center pr-3 touch-target">
-              <svg xmlns="http://www.w3.org/2000/svg" class="h-5 w-5 text-gray-400" fill="none" viewBox="0 0 24 24" stroke="currentColor">
-                <path stroke-linecap="round" stroke-linejoin="round" stroke-width="2" d="M15 12a3 3 0 11-6 0 3 3 0 016 0z" />
-                <path stroke-linecap="round" stroke-linejoin="round" stroke-width="2" d="M2.458 12C3.732 7.943 7.523 5 12 5c4.478 0 8.268 2.943 9.542 7-1.274 4.057-5.064 7-9.542 7-4.477 0-8.268-2.943-9.542-7z" />
-              </svg>
-            </button>
+            <div id="email-error" class="hidden mt-1 text-sm text-red-600 dark:text-red-400"></div>
           </div>
-          <div id="password-error" class="hidden mt-1 text-sm text-red-600 dark:text-red-400"></div>
-        </div>
-          
-        <div class="flex items-center">
-          <input 
-            type="checkbox" 
-            id="remember-me" 
-            name="remember-me" 
-            class="h-4 w-4 rounded border-gray-300 text-primary-600 focus:ring-primary-500"
-          >
-          <label for="remember-me" class="ml-2 block text-sm text-gray-700 dark:text-gray-300">
-            Remember me
-          </label>
-        </div>
-
-<<<<<<< HEAD
-        <div>
-          <button 
-            type="submit" 
-            class="btn btn-primary w-full py-3 text-base font-medium relative"
-          >
-            <span>Sign In</span>
-            <span id="login-loader" class="absolute inset-y-0 right-0 flex items-center pr-3 hidden">
-              <svg class="animate-spin -ml-1 mr-3 h-5 w-5 text-white" xmlns="http://www.w3.org/2000/svg" fill="none" viewBox="0 0 24 24">
-                <circle class="opacity-25" cx="12" cy="12" r="10" stroke="currentColor" stroke-width="4"></circle>
-                <path class="opacity-75" fill="currentColor" d="M4 12a8 8 0 018-8V0C5.373 0 0 5.373 0 12h4zm2 5.291A7.962 7.962 0 014 12H0c0 3.042 1.135 5.824 3 7.938l3-2.647z"></path>
-              </svg>
-            </span>
-          </button>
-        </div>
-      </form>
-=======
+
           <div>
             <div class="flex items-center justify-between">
               <label for="login-password" class="form-label">Password</label>
-              <a href="#" id="forgot-password-link" class="text-sm text-primary-600 dark:text-primary-400 hover:underline focus-ring rounded-sm">
+              <a href="#" class="text-sm text-primary-600 dark:text-primary-400 hover:underline focus-ring rounded-sm">
                 Forgot password?
               </a>
             </div>
@@ -178,7 +107,22 @@
               Remember me
             </label>
           </div>
->>>>>>> 07642182
+
+        <div>
+          <button 
+            type="submit" 
+            class="btn btn-primary w-full py-3 text-base font-medium relative"
+          >
+            <span>Sign In</span>
+            <span id="login-loader" class="absolute inset-y-0 right-0 flex items-center pr-3 hidden">
+              <svg class="animate-spin -ml-1 mr-3 h-5 w-5 text-white" xmlns="http://www.w3.org/2000/svg" fill="none" viewBox="0 0 24 24">
+                <circle class="opacity-25" cx="12" cy="12" r="10" stroke="currentColor" stroke-width="4"></circle>
+                <path class="opacity-75" fill="currentColor" d="M4 12a8 8 0 018-8V0C5.373 0 0 5.373 0 12h4zm2 5.291A7.962 7.962 0 014 12H0c0 3.042 1.135 5.824 3 7.938l3-2.647z"></path>
+              </svg>
+            </span>
+          </button>
+        </div>
+      </form>
 
       <div class="text-center mt-4 text-sm text-gray-600 dark:text-gray-400">
         Don't have an account?
@@ -438,27 +382,8 @@
             });
 
             if (!response.ok) {
-<<<<<<< HEAD
-              const errData = await response.json();
-              throw new Error(errData.detail || response.statusText || "Login failed");
-=======
               const error = await response.json();
-              const errorMsg = error.detail || response.statusText || "Login failed";
-              
-              // Check if this is a password reset requirement
-              if (authModule && authModule.requiresPasswordReset(errorMsg)) {
-                // Show password reset message and highlight forgot password link
-                document.getElementById('password-reset-msg').classList.remove('hidden');
-                document.getElementById('forgot-password-link').classList.add('animate-pulse');
-                
-                // Auto-fill reset form with email
-                resetEmailInput.value = email;
-                
-                throw new Error("Your account requires a password reset. Please use the 'Forgot password?' link.");
-              }
-              
-              throw new Error(errorMsg);
->>>>>>> 07642182
+              throw new Error(error.detail || response.statusText || "Login failed");
             }
 
             const data = await response.json();
