--- conflicted
+++ resolved
@@ -1,4 +1,3 @@
-<<<<<<< HEAD
 /* Model Selection */
 .model-selection {
     background: #ffffff;
@@ -12,23 +11,6 @@
 .model-selection h3 {
     margin-top: 0;
     margin-bottom: 16px;
-=======
-.config-section {
-    padding: 4px;
-    margin-bottom: 2px;
-    background: var(--surface-secondary);
-    border: 1px solid var(--border-subtle);
-    border-radius: var(--radius-md);
-    display: flex;
-    flex-direction: column;
-    gap: 1px;
-  }
-  
-  .config-section label {
-    display: block;
-    font-weight: 500;
-    margin-bottom: 1px;
->>>>>>> 63503586
     color: var(--text-primary);
     font-size: var(--text-sm);
   }
@@ -51,7 +33,6 @@
   .config-section input[type="text"]:focus {
     border-color: var(--color-primary);
     outline: none;
-<<<<<<< HEAD
     border-color: var(--accent-color);
     box-shadow: 0 0 0 2px var(--accent-color-alpha), 0 0 0 3px rgba(59, 130, 246, 0.5);
 }
@@ -61,18 +42,6 @@
 }
 
 .model-description {
-=======
-    box-shadow: var(--focus-ring);
-  }
-  
-  /* Assistant Settings */
-  .config-section input[type="text"] {
-    font-family: var(--font-sans);
-    font-size: var(--text-sm);
-  }
-  
-  .config-section a {
->>>>>>> 63503586
     color: var(--text-secondary);
     font-size: var(--text-xs);
     text-decoration: none;
@@ -227,20 +196,6 @@
     border-radius: 6px;
 }
 
-.stat-label {
-    font-size: 0.75rem;
-    color: #94a3b8;
-    margin-bottom: 0.25rem;
-}
-
-.stat-value {
-    font-weight: 600;
-    font-size: 1rem;
-    color: #f8fafc;
-    transition: all 0.3s ease;
-}
-
-<<<<<<< HEAD
 /* Dark mode adjustments */
 @media (prefers-color-scheme: dark) {
     .model-selection,
@@ -264,9 +219,4 @@
         font-display: swap;
         font-weight: 400 700;
     }
-=======
-.stat-update-flash {
-    color: #3b82f6;
-    transform: scale(1.1);
->>>>>>> 63503586
 }