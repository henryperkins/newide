--- conflicted
+++ resolved
@@ -292,7 +292,6 @@
  * have been inserted (e.g. from historical content), attach toggling behavior,
  * and handle a brief "new" highlight effect.
  */
-<<<<<<< HEAD
 function initializeExistingBlocks() {
   document.querySelectorAll('.thinking-block').forEach(container => {
     const toggleBtn = container.querySelector('.thinking-toggle');
@@ -363,15 +362,6 @@
     const toggleBtn = thinkingProcess.querySelector('.thinking-toggle');
     const content = thinkingProcess.querySelector('.thinking-content');
     const toggleIcon = thinkingProcess.querySelector('.toggle-icon');
-=======
-export function initializeExistingBlocks() {
-  document.querySelectorAll('.thinking-process').forEach((block) => {
-    // Mark "new" to apply a quick highlight/fade
-    if (!block.classList.contains('new')) {
-      block.classList.add('new');
-      setTimeout(() => block.classList.remove('new'), 2000);
-    }
->>>>>>> ce847086
 
     // Ensure data-collapsed is set
     if (!block.hasAttribute('data-collapsed')) {
@@ -386,26 +376,14 @@
     if (toggleBtn && content) {
       toggleBtn.addEventListener('click', () => {
         const expanded = toggleBtn.getAttribute('aria-expanded') === 'true';
-<<<<<<< HEAD
         toggleBtn.setAttribute('aria-expanded', !expanded);
         thinkingProcess.setAttribute('data-collapsed', expanded ? 'true' : 'false');
         content.classList.toggle('hidden', expanded);
-=======
-        const newExpanded = !expanded;
-        toggleBtn.setAttribute('aria-expanded', String(newExpanded));
-        block.setAttribute('data-collapsed', String(!newExpanded));
-        content.classList.toggle('hidden', !newExpanded);
->>>>>>> ce847086
 
         // Rotate the icon
         if (toggleIcon) {
-<<<<<<< HEAD
           toggleIcon.style.transition = 'transform 0.3s cubic-bezier(0.175, 0.885, 0.32, 1.275)';
           toggleIcon.style.transform = expanded ? 'rotate(-90deg)' : 'rotate(0deg)';
-=======
-          toggleIcon.style.transition = 'transform 0.3s ease';
-          toggleIcon.style.transform = newExpanded ? 'rotate(0deg)' : 'rotate(-90deg)';
->>>>>>> ce847086
         }
       });
     }
@@ -485,10 +463,9 @@
  * Creates an actual DOM element for a chain-of-thought block
  * rather than returning an HTML string. Uses the same formatting logic.
  *
- * @param {string} thinkingContent
- * @returns {HTMLElement}
- */
-<<<<<<< HEAD
+ * @param {string} thinkingContent - The chain-of-thought text
+ * @returns {HTMLElement} A DOM element representing the thinking block
+ */
 function createThinkingBlock(thinkingContent) {
   // Create container with better semantics and ARIA support
   const container = document.createElement('div');
@@ -564,63 +541,6 @@
       if (e.key === 'Enter' || e.key === ' ') {
         e.preventDefault();
         handleToggle();
-=======
-export function createThinkingBlock(thinkingContent) {
-  const container = document.createElement('div');
-  container.className = 'thinking-process shadow-sm my-4 new';
-  container.setAttribute('role', 'region');
-  container.setAttribute('aria-label', 'Model reasoning process');
-  container.setAttribute('data-collapsed', 'false');
-
-  setTimeout(() => {
-    container.classList.remove('new');
-  }, 2000);
-
-  const formatted = formatThinkingContent(thinkingContent || '');
-  // Sanitize
-  const safeContent = DOMPurify.sanitize(formatted, {
-    ALLOWED_TAGS: [
-      'div', 'span', 'code', 'pre', 'button', 'blockquote', 'ul', 'ol', 'li',
-      'table', 'tr', 'td', 'think', 'strong', 'em'
-    ],
-    ALLOWED_ATTR: ['class', 'aria-expanded', 'data-language', 'aria-label'],
-    FORBID_ATTR: ['style', 'on*']
-  });
-
-  // Random ID
-  const uid = `thinking-${Date.now()}-${Math.random().toString(36).slice(2)}`;
-  container.innerHTML = `
-    <div class="thinking-header">
-      <button class="thinking-toggle" 
-              aria-expanded="true"
-              aria-controls="${uid}">
-        <span class="font-medium">Thinking Process</span>
-        <span class="toggle-icon" aria-hidden="true">▼</span>
-      </button>
-    </div>
-    <div class="thinking-content" id="${uid}">
-      <pre class="thinking-pre">${safeContent}</pre>
-      <div class="thinking-gradient"></div>
-    </div>
-  `;
-
-  // Attach toggle logic
-  const toggleBtn = container.querySelector('.thinking-toggle');
-  const contentDiv = container.querySelector(`#${uid}`);
-  const toggleIcon = container.querySelector('.toggle-icon');
-
-  if (toggleBtn && contentDiv) {
-    toggleBtn.addEventListener('click', () => {
-      const expanded = toggleBtn.getAttribute('aria-expanded') === 'true';
-      const newVal = !expanded;
-      toggleBtn.setAttribute('aria-expanded', String(newVal));
-      container.setAttribute('data-collapsed', String(!newVal));
-      contentDiv.classList.toggle('hidden', !newVal);
-
-      if (toggleIcon) {
-        toggleIcon.style.transition = 'transform 0.3s ease';
-        toggleIcon.style.transform = newVal ? 'rotate(0deg)' : 'rotate(-90deg)';
->>>>>>> ce847086
       }
     });
   }
