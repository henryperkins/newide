/**
 * sidebarManager.js - Central module for all sidebar/menu functionality
 */
import { globalStore } from '../store.js';
import { safeAddEventListener } from '../utils/eventManager.js';
import { globalStore } from '../store.js';

/**
 * Initialize the sidebar and mobile menu functionality
 */
function initSidebar() {
  const sidebar = document.getElementById('sidebar');
  const toggleButton = document.getElementById('sidebar-toggle');
  const closeButton = document.getElementById('close-sidebar');
  const overlay = document.getElementById('sidebar-overlay');

  if (!sidebar) return;
  
  // Initialize sidebar states in globalStore
  if (globalStore._sidebars) {
    // Set initial state based on CSS classes
    const rightSidebar = document.getElementById('sidebar');
    const leftSidebar = document.getElementById('conversations-sidebar');
    
    if (rightSidebar) {
      const isOpen = !rightSidebar.classList.contains('translate-x-full');
      globalStore._sidebars.settings.open = isOpen;
    }
    
    if (leftSidebar) {
      const isOpen = !leftSidebar.classList.contains('-translate-x-full');
      globalStore._sidebars.conversations.open = isOpen;
    }
    
    console.log("Initial sidebar state set in globalStore:", globalStore._sidebars);
  }

  // Sidebar toggle button
  if (toggleButton) {
    safeAddEventListener(toggleButton, 'click', 'toggleSidebar', function toggleSidebarHandler() {
      console.log("Sidebar toggle button clicked");
      // Use translation property to detect if sidebar is open
      const isOpen = !sidebar.classList.contains('translate-x-full');
      toggleSidebar('sidebar', !isOpen);
    });
  }

  // Close button in sidebar
  if (closeButton) {
    safeAddEventListener(closeButton, 'click', 'closeSidebar', function closeSidebarHandler() {
      toggleSidebar('sidebar', false);
    });
  }

  // Touch handling
  let touchStartX = 0;
  let touchStartTime = 0;
  const TOUCH_THRESHOLD = 30;
  const TOUCH_TIME_THRESHOLD = 500;

  safeAddEventListener(sidebar, 'touchstart', 'sidebarTouchStart', function sidebarTouchStartHandler(e) {
    touchStartX = e.touches[0].clientX;
    touchStartTime = Date.now();
  }, { passive: true });

  safeAddEventListener(sidebar, 'touchmove', 'sidebarTouchMove', function sidebarTouchMoveHandler(e) {
    const currentX = e.touches[0].clientX;
    const deltaX = currentX - touchStartX;
    
    if (Math.abs(deltaX) > TOUCH_THRESHOLD) {
      const progress = Math.min(Math.abs(deltaX) / window.innerWidth, 1);
      sidebar.style.transform = `translate3d(${deltaX}px, 0, 0)`;
      if (overlay) overlay.style.opacity = 1 - progress;
    }
  }, { passive: true });

  safeAddEventListener(sidebar, 'touchend', 'sidebarTouchEnd', function sidebarTouchEndHandler(e) {
    const deltaX = e.changedTouches[0].clientX - touchStartX;
    const deltaTime = Date.now() - touchStartTime;
    
    if (Math.abs(deltaX) > TOUCH_THRESHOLD && deltaTime < TOUCH_TIME_THRESHOLD) {
      sidebar.style.transform = '';
      toggleSidebar('sidebar', false);
    } else {
      // Reset transform if not enough to trigger close
      sidebar.style.transform = '';
    }
  }, { passive: true });

  // Register keyboard shortcut (ESC to close sidebar)
  safeAddEventListener(document, 'keydown', 'escCloseSidebar', function escCloseSidebarHandler(e) {
    if (e.key === 'Escape') {
      const rightSidebar = document.getElementById('sidebar');
      const leftSidebar = document.getElementById('conversations-sidebar');
      
      // Use translation property to detect if sidebar is open
      if (rightSidebar && !rightSidebar.classList.contains('translate-x-full')) {
        toggleSidebar('sidebar', false);
      } else if (leftSidebar && !leftSidebar.classList.contains('-translate-x-full')) {
        toggleSidebar('conversations-sidebar', false);
      }
    }
  });

  // Initialize conversation sidebar
  initConversationSidebar();

  // Initially set proper sidebar state based on viewport
  handleResponsive();

  // Listen for resize events to adjust sidebar
  window.addEventListener('resize', handleResponsive);
}

/**
 * Handle window resize events to maintain proper sidebar state
 function handleResponsive() {
     console.log("handleResponsive checking globalStore state:", globalStore._sidebars);
     const isMobile = window.innerWidth < 768;
     
     // Update sidebar dimensions
     const rightSidebar = document.getElementById('sidebar');
     const leftSidebar = document.getElementById('conversations-sidebar');
     const overlay = document.getElementById('sidebar-overlay');
     
     if (rightSidebar) {
         // Remove any inline transform styles
         rightSidebar.style.transform = '';
         
         // Use Tailwind classes for width
         rightSidebar.classList.toggle('w-full', isMobile);
         rightSidebar.classList.toggle('w-96', !isMobile);
         
         // Use globalStore to determine if sidebar is open
         const isRightOpen = globalStore._sidebars &&
                            globalStore._sidebars.settings &&
                            globalStore._sidebars.settings.open;
         
         // Apply appropriate classes based on stored state
         if (isRightOpen) {
             rightSidebar.classList.remove('translate-x-full');
             rightSidebar.classList.add('translate-x-0');
         } else {
             rightSidebar.classList.add('translate-x-full');
             rightSidebar.classList.remove('translate-x-0');
         }
         
         // Update overlay visibility for right sidebar
         if (overlay && isRightOpen) {
             overlay.classList.toggle('hidden', !isMobile);
         }
     }
     
     if (leftSidebar) {
         // Remove any inline transform styles
         leftSidebar.style.transform = '';
         
         // Use Tailwind classes for width
         leftSidebar.classList.toggle('w-[85%]', isMobile);
         leftSidebar.classList.toggle('max-w-[320px]', isMobile);
         leftSidebar.classList.toggle('w-64', !isMobile);
         
         // Use globalStore to determine if sidebar is open
         const isLeftOpen = globalStore._sidebars &&
                           globalStore._sidebars.conversations &&
                           globalStore._sidebars.conversations.open;
         
         // Apply appropriate classes based on stored state
         if (isLeftOpen) {
             leftSidebar.classList.remove('-translate-x-full');
             leftSidebar.classList.add('translate-x-0');
         } else {
             leftSidebar.classList.add('-translate-x-full');
             leftSidebar.classList.remove('translate-x-0');
         }
         
         // Update overlay visibility for left sidebar
         if (overlay && isLeftOpen) {
             overlay.classList.toggle('hidden', !isMobile);
         }
     }
     
     // If neither sidebar is open, ensure overlay is hidden
     if (overlay) {
         // Use globalStore to determine if sidebars are open
         const rightOpen = globalStore._sidebars &&
                          globalStore._sidebars.settings &&
                          globalStore._sidebars.settings.open;
         const leftOpen = globalStore._sidebars &&
                         globalStore._sidebars.conversations &&
                         globalStore._sidebars.conversations.open;
         
         if (!rightOpen && !leftOpen) {
             overlay.classList.add('hidden');
         } else if (isMobile && (rightOpen || leftOpen)) {
             overlay.classList.remove('hidden');
         }
     }
 }
}

/**
 * Centralized function to toggle any sidebar visibility
 * @param {string} sidebarId - ID of the sidebar element ('sidebar' or 'conversations-sidebar')
 * @param {boolean} show - Whether to show the sidebar (true) or hide it (false)
<<<<<<< HEAD
 */
// In static/js/ui/sidebarManager.js, around line 113, fix toggleSidebar:
export function toggleSidebar(sidebarId, show) {
  console.log(`toggleSidebar: ${sidebarId}, show: ${show}`);
  const sidebar = document.getElementById(sidebarId);
  const toggleButton = document.getElementById(sidebarId === 'sidebar' ? 'sidebar-toggle' : 'conversations-toggle');
  const overlay = document.getElementById('sidebar-overlay');

  if (!sidebar) {
    console.error(`Sidebar with ID ${sidebarId} not found`);
    return;
  }
  
  // Update globalStore state
  const storeKey = sidebarId === 'sidebar' ? 'settings' : 'conversations';
  if (globalStore._sidebars && globalStore._sidebars[storeKey]) {
    globalStore._sidebars[storeKey].open = show;
    globalStore._sidebars[storeKey].lastInteraction = Date.now();
    console.log(`Sidebar state updated in globalStore: ${storeKey} = ${show}`);
  }
  
=======
 export function toggleSidebar(sidebarId, show) {
     console.log(`toggleSidebar: ${sidebarId}, show: ${show}`);
     const sidebar = document.getElementById(sidebarId);
     const toggleButton = document.getElementById(sidebarId === 'sidebar' ? 'sidebar-toggle' : 'conversations-toggle');
     const overlay = document.getElementById('sidebar-overlay');
 
     if (!sidebar) {
         console.error(`Sidebar with ID ${sidebarId} not found`);
         return;
     }
     
     // Update globalStore state
     const storeKey = sidebarId === 'sidebar' ? 'settings' : 'conversations';
     if (globalStore._sidebars && globalStore._sidebars[storeKey]) {
         globalStore._sidebars[storeKey].open = show;
         globalStore._sidebars[storeKey].lastInteraction = Date.now();
         console.log(`Sidebar state updated in globalStore: ${storeKey} = ${show}`);
     }
  }

>>>>>>> 07642182
  const isLeft = sidebarId === 'conversations-sidebar';
  const isMobile = window.innerWidth < 768;

  // Remove any inline transform styles first
  sidebar.style.transform = '';

  if (show) {
    // Show the sidebar - first remove hidden class
    sidebar.classList.remove('hidden');

    // Use setTimeout to ensure DOM updates before changing transform
    setTimeout(() => {
      sidebar.classList.remove(isLeft ? '-translate-x-full' : 'translate-x-full');
      sidebar.setAttribute('aria-hidden', 'false');

      if (toggleButton) {
        toggleButton.setAttribute('aria-expanded', 'true');
      }

      if (isMobile) {
        document.body.classList.add('overflow-hidden');
        if (overlay) {
          overlay.classList.remove('hidden');
        }
      }
    }, 10); // Very short timeout to ensure DOM updates
  } else {
    // Hide the sidebar
    sidebar.classList.add(isLeft ? '-translate-x-full' : 'translate-x-full');
    sidebar.setAttribute('aria-hidden', 'true');

    if (toggleButton) {
      toggleButton.setAttribute('aria-expanded', 'false');
    }

    document.body.classList.remove('overflow-hidden');
    if (overlay) {
      // Check if the other sidebar is open before hiding overlay
      const otherSidebar = document.getElementById(isLeft ? 'sidebar' : 'conversations-sidebar');
      const isOtherOpen = otherSidebar && (isLeft
        ? !otherSidebar.classList.contains('translate-x-full')
        : !otherSidebar.classList.contains('-translate-x-full'));

      if (!isOtherOpen || !isMobile) {
        overlay.classList.add('hidden');
      }
    }
  }

  // Publish sidebar state change event
  if (window.eventBus) {
    window.eventBus.publish('sidebarStateChange', {
      id: sidebarId,
      isOpen: show
    });
  }

  console.log(`Sidebar ${sidebarId} ${show ? 'opened' : 'closed'}`);
}

/**
 * Initialize the conversation sidebar
 */
function initConversationSidebar() {
  console.log("Initializing conversation sidebar...");
  const toggleButton = document.getElementById('conversations-toggle');
  const mobileToggleButton = document.getElementById('mobile-conversations-toggle');
  const sidebar = document.getElementById('conversations-sidebar');

  if (!sidebar) {
    console.error("Conversations sidebar element not found");
    return;
  }

  // Set up header toggle button
  if (toggleButton) {
    safeAddEventListener(toggleButton, 'click', 'toggleConversationSidebar', function toggleConversationHandler() {
      console.log("Conversations toggle clicked");
      // Use translation property to detect if sidebar is open
      const isOpen = !sidebar.classList.contains('-translate-x-full');
      toggleSidebar('conversations-sidebar', !isOpen);
    });
  }
  
  // Set up mobile toggle button
  if (mobileToggleButton) {
    safeAddEventListener(mobileToggleButton, 'click', 'mobileToggleConversationSidebar', function mobileToggleHandler(e) {
      e.preventDefault();
      console.log("Mobile conversations toggle clicked");
      // Use translation property to detect if sidebar is open
      const isOpen = !sidebar.classList.contains('-translate-x-full');
      toggleSidebar('conversations-sidebar', !isOpen);
    });
  }
  
  // Set up overlay click to close sidebar
  const overlay = document.getElementById('sidebar-overlay');
  if (overlay) {
    safeAddEventListener(overlay, 'click', 'overlayClickClose', function overlayClickHandler() {
      const rightSidebar = document.getElementById('sidebar');
      const leftSidebar = document.getElementById('conversations-sidebar');
      
      // Use translation property to detect if sidebar is open
      if (rightSidebar && !rightSidebar.classList.contains('translate-x-full')) {
        toggleSidebar('sidebar', false);
      }
      
      if (leftSidebar && !leftSidebar.classList.contains('-translate-x-full')) {
        toggleSidebar('conversations-sidebar', false);
      }
    });
  }
}

// For backward compatibility
export { initSidebar, initConversationSidebar };
export function toggleConversationSidebar(show) {
  return toggleSidebar('conversations-sidebar', show);
}<|MERGE_RESOLUTION|>--- conflicted
+++ resolved
@@ -1,9 +1,7 @@
-/**
- * sidebarManager.js - Central module for all sidebar/menu functionality
- */
+// sidebarManager.js - Central module for all sidebar/menu functionality
+
 import { globalStore } from '../store.js';
 import { safeAddEventListener } from '../utils/eventManager.js';
-import { globalStore } from '../store.js';
 
 /**
  * Initialize the sidebar and mobile menu functionality
@@ -58,34 +56,52 @@
   const TOUCH_THRESHOLD = 30;
   const TOUCH_TIME_THRESHOLD = 500;
 
-  safeAddEventListener(sidebar, 'touchstart', 'sidebarTouchStart', function sidebarTouchStartHandler(e) {
-    touchStartX = e.touches[0].clientX;
-    touchStartTime = Date.now();
-  }, { passive: true });
-
-  safeAddEventListener(sidebar, 'touchmove', 'sidebarTouchMove', function sidebarTouchMoveHandler(e) {
-    const currentX = e.touches[0].clientX;
-    const deltaX = currentX - touchStartX;
-    
-    if (Math.abs(deltaX) > TOUCH_THRESHOLD) {
-      const progress = Math.min(Math.abs(deltaX) / window.innerWidth, 1);
-      sidebar.style.transform = `translate3d(${deltaX}px, 0, 0)`;
-      if (overlay) overlay.style.opacity = 1 - progress;
-    }
-  }, { passive: true });
-
-  safeAddEventListener(sidebar, 'touchend', 'sidebarTouchEnd', function sidebarTouchEndHandler(e) {
-    const deltaX = e.changedTouches[0].clientX - touchStartX;
-    const deltaTime = Date.now() - touchStartTime;
-    
-    if (Math.abs(deltaX) > TOUCH_THRESHOLD && deltaTime < TOUCH_TIME_THRESHOLD) {
-      sidebar.style.transform = '';
-      toggleSidebar('sidebar', false);
-    } else {
-      // Reset transform if not enough to trigger close
-      sidebar.style.transform = '';
-    }
-  }, { passive: true });
+  safeAddEventListener(
+    sidebar,
+    'touchstart',
+    'sidebarTouchStart',
+    function sidebarTouchStartHandler(e) {
+      touchStartX = e.touches[0].clientX;
+      touchStartTime = Date.now();
+    },
+    { passive: true }
+  );
+
+  safeAddEventListener(
+    sidebar,
+    'touchmove',
+    'sidebarTouchMove',
+    function sidebarTouchMoveHandler(e) {
+      const currentX = e.touches[0].clientX;
+      const deltaX = currentX - touchStartX;
+
+      if (Math.abs(deltaX) > TOUCH_THRESHOLD) {
+        const progress = Math.min(Math.abs(deltaX) / window.innerWidth, 1);
+        sidebar.style.transform = `translate3d(${deltaX}px, 0, 0)`;
+        if (overlay) overlay.style.opacity = 1 - progress;
+      }
+    },
+    { passive: true }
+  );
+
+  safeAddEventListener(
+    sidebar,
+    'touchend',
+    'sidebarTouchEnd',
+    function sidebarTouchEndHandler(e) {
+      const deltaX = e.changedTouches[0].clientX - touchStartX;
+      const deltaTime = Date.now() - touchStartTime;
+
+      if (Math.abs(deltaX) > TOUCH_THRESHOLD && deltaTime < TOUCH_TIME_THRESHOLD) {
+        sidebar.style.transform = '';
+        toggleSidebar('sidebar', false);
+      } else {
+        // Reset transform if not enough to trigger close
+        sidebar.style.transform = '';
+      }
+    },
+    { passive: true }
+  );
 
   // Register keyboard shortcut (ESC to close sidebar)
   safeAddEventListener(document, 'keydown', 'escCloseSidebar', function escCloseSidebarHandler(e) {
@@ -114,109 +130,113 @@
 
 /**
  * Handle window resize events to maintain proper sidebar state
- function handleResponsive() {
-     console.log("handleResponsive checking globalStore state:", globalStore._sidebars);
-     const isMobile = window.innerWidth < 768;
-     
-     // Update sidebar dimensions
-     const rightSidebar = document.getElementById('sidebar');
-     const leftSidebar = document.getElementById('conversations-sidebar');
-     const overlay = document.getElementById('sidebar-overlay');
-     
-     if (rightSidebar) {
-         // Remove any inline transform styles
-         rightSidebar.style.transform = '';
-         
-         // Use Tailwind classes for width
-         rightSidebar.classList.toggle('w-full', isMobile);
-         rightSidebar.classList.toggle('w-96', !isMobile);
-         
-         // Use globalStore to determine if sidebar is open
-         const isRightOpen = globalStore._sidebars &&
-                            globalStore._sidebars.settings &&
-                            globalStore._sidebars.settings.open;
-         
-         // Apply appropriate classes based on stored state
-         if (isRightOpen) {
-             rightSidebar.classList.remove('translate-x-full');
-             rightSidebar.classList.add('translate-x-0');
-         } else {
-             rightSidebar.classList.add('translate-x-full');
-             rightSidebar.classList.remove('translate-x-0');
-         }
-         
-         // Update overlay visibility for right sidebar
-         if (overlay && isRightOpen) {
-             overlay.classList.toggle('hidden', !isMobile);
-         }
-     }
-     
-     if (leftSidebar) {
-         // Remove any inline transform styles
-         leftSidebar.style.transform = '';
-         
-         // Use Tailwind classes for width
-         leftSidebar.classList.toggle('w-[85%]', isMobile);
-         leftSidebar.classList.toggle('max-w-[320px]', isMobile);
-         leftSidebar.classList.toggle('w-64', !isMobile);
-         
-         // Use globalStore to determine if sidebar is open
-         const isLeftOpen = globalStore._sidebars &&
-                           globalStore._sidebars.conversations &&
-                           globalStore._sidebars.conversations.open;
-         
-         // Apply appropriate classes based on stored state
-         if (isLeftOpen) {
-             leftSidebar.classList.remove('-translate-x-full');
-             leftSidebar.classList.add('translate-x-0');
-         } else {
-             leftSidebar.classList.add('-translate-x-full');
-             leftSidebar.classList.remove('translate-x-0');
-         }
-         
-         // Update overlay visibility for left sidebar
-         if (overlay && isLeftOpen) {
-             overlay.classList.toggle('hidden', !isMobile);
-         }
-     }
-     
-     // If neither sidebar is open, ensure overlay is hidden
-     if (overlay) {
-         // Use globalStore to determine if sidebars are open
-         const rightOpen = globalStore._sidebars &&
-                          globalStore._sidebars.settings &&
-                          globalStore._sidebars.settings.open;
-         const leftOpen = globalStore._sidebars &&
-                         globalStore._sidebars.conversations &&
-                         globalStore._sidebars.conversations.open;
-         
-         if (!rightOpen && !leftOpen) {
-             overlay.classList.add('hidden');
-         } else if (isMobile && (rightOpen || leftOpen)) {
-             overlay.classList.remove('hidden');
-         }
-     }
- }
+ */
+function handleResponsive() {
+  console.log("handleResponsive checking globalStore state:", globalStore._sidebars);
+  const isMobile = window.innerWidth < 768;
+
+  // Update sidebar dimensions
+  const rightSidebar = document.getElementById('sidebar');
+  const leftSidebar = document.getElementById('conversations-sidebar');
+  const overlay = document.getElementById('sidebar-overlay');
+
+  if (rightSidebar) {
+    // Remove any inline transform styles
+    rightSidebar.style.transform = '';
+
+    // Use Tailwind classes for width
+    rightSidebar.classList.toggle('w-full', isMobile);
+    rightSidebar.classList.toggle('w-96', !isMobile);
+
+    // Use globalStore to determine if sidebar is open
+    const isRightOpen =
+      globalStore._sidebars &&
+      globalStore._sidebars.settings &&
+      globalStore._sidebars.settings.open;
+
+    // Apply appropriate classes based on stored state
+    if (isRightOpen) {
+      rightSidebar.classList.remove('translate-x-full');
+      rightSidebar.classList.add('translate-x-0');
+    } else {
+      rightSidebar.classList.add('translate-x-full');
+      rightSidebar.classList.remove('translate-x-0');
+    }
+
+    // Update overlay visibility for right sidebar
+    if (overlay && isRightOpen) {
+      overlay.classList.toggle('hidden', !isMobile);
+    }
+  }
+
+  if (leftSidebar) {
+    // Remove any inline transform styles
+    leftSidebar.style.transform = '';
+
+    // Use Tailwind classes for width
+    leftSidebar.classList.toggle('w-[85%]', isMobile);
+    leftSidebar.classList.toggle('max-w-[320px]', isMobile);
+    leftSidebar.classList.toggle('w-64', !isMobile);
+
+    // Use globalStore to determine if sidebar is open
+    const isLeftOpen =
+      globalStore._sidebars &&
+      globalStore._sidebars.conversations &&
+      globalStore._sidebars.conversations.open;
+
+    // Apply appropriate classes based on stored state
+    if (isLeftOpen) {
+      leftSidebar.classList.remove('-translate-x-full');
+      leftSidebar.classList.add('translate-x-0');
+    } else {
+      leftSidebar.classList.add('-translate-x-full');
+      leftSidebar.classList.remove('translate-x-0');
+    }
+
+    // Update overlay visibility for left sidebar
+    if (overlay && isLeftOpen) {
+      overlay.classList.toggle('hidden', !isMobile);
+    }
+  }
+
+  // If neither sidebar is open, ensure overlay is hidden
+  if (overlay) {
+    // Use globalStore to determine if sidebars are open
+    const rightOpen =
+      globalStore._sidebars &&
+      globalStore._sidebars.settings &&
+      globalStore._sidebars.settings.open;
+    const leftOpen =
+      globalStore._sidebars &&
+      globalStore._sidebars.conversations &&
+      globalStore._sidebars.conversations.open;
+
+    if (!rightOpen && !leftOpen) {
+      overlay.classList.add('hidden');
+    } else if (isMobile && (rightOpen || leftOpen)) {
+      overlay.classList.remove('hidden');
+    }
+  }
 }
 
 /**
  * Centralized function to toggle any sidebar visibility
  * @param {string} sidebarId - ID of the sidebar element ('sidebar' or 'conversations-sidebar')
  * @param {boolean} show - Whether to show the sidebar (true) or hide it (false)
-<<<<<<< HEAD
  */
-// In static/js/ui/sidebarManager.js, around line 113, fix toggleSidebar:
 export function toggleSidebar(sidebarId, show) {
   console.log(`toggleSidebar: ${sidebarId}, show: ${show}`);
   const sidebar = document.getElementById(sidebarId);
-  const toggleButton = document.getElementById(sidebarId === 'sidebar' ? 'sidebar-toggle' : 'conversations-toggle');
+  const toggleButton = document.getElementById(
+    sidebarId === 'sidebar' ? 'sidebar-toggle' : 'conversations-toggle'
+  );
   const overlay = document.getElementById('sidebar-overlay');
 
   if (!sidebar) {
     console.error(`Sidebar with ID ${sidebarId} not found`);
     return;
   }
-  
+
   // Update globalStore state
   const storeKey = sidebarId === 'sidebar' ? 'settings' : 'conversations';
   if (globalStore._sidebars && globalStore._sidebars[storeKey]) {
@@ -224,29 +244,7 @@
     globalStore._sidebars[storeKey].lastInteraction = Date.now();
     console.log(`Sidebar state updated in globalStore: ${storeKey} = ${show}`);
   }
-  
-=======
- export function toggleSidebar(sidebarId, show) {
-     console.log(`toggleSidebar: ${sidebarId}, show: ${show}`);
-     const sidebar = document.getElementById(sidebarId);
-     const toggleButton = document.getElementById(sidebarId === 'sidebar' ? 'sidebar-toggle' : 'conversations-toggle');
-     const overlay = document.getElementById('sidebar-overlay');
- 
-     if (!sidebar) {
-         console.error(`Sidebar with ID ${sidebarId} not found`);
-         return;
-     }
-     
-     // Update globalStore state
-     const storeKey = sidebarId === 'sidebar' ? 'settings' : 'conversations';
-     if (globalStore._sidebars && globalStore._sidebars[storeKey]) {
-         globalStore._sidebars[storeKey].open = show;
-         globalStore._sidebars[storeKey].lastInteraction = Date.now();
-         console.log(`Sidebar state updated in globalStore: ${storeKey} = ${show}`);
-     }
-  }
-
->>>>>>> 07642182
+
   const isLeft = sidebarId === 'conversations-sidebar';
   const isMobile = window.innerWidth < 768;
 
@@ -330,7 +328,7 @@
       toggleSidebar('conversations-sidebar', !isOpen);
     });
   }
-  
+
   // Set up mobile toggle button
   if (mobileToggleButton) {
     safeAddEventListener(mobileToggleButton, 'click', 'mobileToggleConversationSidebar', function mobileToggleHandler(e) {
@@ -341,7 +339,7 @@
       toggleSidebar('conversations-sidebar', !isOpen);
     });
   }
-  
+
   // Set up overlay click to close sidebar
   const overlay = document.getElementById('sidebar-overlay');
   if (overlay) {
