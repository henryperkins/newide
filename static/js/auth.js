--- conflicted
+++ resolved
@@ -1,6 +1,4 @@
-/**
- * Authentication utilities for the Azure OpenAI Chat application
- */
+// Authentication utilities for the Azure OpenAI Chat application
 
 /**
  * Logout the current user by clearing authentication data and redirecting to login
@@ -43,29 +41,22 @@
 
     // Parse the response
     const data = await response.json();
-<<<<<<< HEAD
 
-    // If token is invalid, clear both possible keys and return false
-    if (!data.valid) {
-      console.log('Token validation failed:', data.reason);
-      localStorage.removeItem('authToken');
-=======
-    
     // If token is invalid or expired, clear it and return false
     if (!data.valid) {
       console.log('Token validation failed:', data.reason);
-      
-      // Check if it's an expiration issue - we may want to auto-refresh in the future
+
+      // Check if it's an expiration issue
       if (data.reason?.includes("expired")) {
         console.log('Token has expired. Redirecting to login page.');
       }
-      
-      // Clear auth data
->>>>>>> 07642182
+
+      // Clear both possible keys
+      localStorage.removeItem('authToken');
       localStorage.removeItem('token');
       localStorage.removeItem('sessionId');
       localStorage.removeItem('userId');
-      
+
       return false;
     }
 
@@ -87,8 +78,10 @@
  * @returns {boolean} True if user needs password reset, false otherwise
  */
 export function requiresPasswordReset(errorMessage) {
-  return errorMessage.includes('requires password reset') || 
-         errorMessage.includes('Account requires password reset');
+  return (
+    errorMessage.includes('requires password reset') ||
+    errorMessage.includes('Account requires password reset')
+  );
 }
 
 /**
@@ -100,16 +93,16 @@
   try {
     const formData = new FormData();
     formData.append("email", email);
-    
+
     const response = await fetch("/api/auth/forgot-password", {
       method: "POST",
       body: formData,
     });
-    
+
     if (!response.ok) {
       throw new Error("Failed to request password reset");
     }
-    
+
     return true;
   } catch (error) {
     console.error("Password reset request error:", error);
