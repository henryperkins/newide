--- conflicted
+++ resolved
@@ -4,9 +4,4 @@
 python-dotenv
 openai
 sqlalchemy
-<<<<<<< HEAD
-asyncpg
-greenlet
-=======
-asyncpg
->>>>>>> 8b6e66d9
+asyncpg